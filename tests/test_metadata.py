--- conflicted
+++ resolved
@@ -12,7 +12,6 @@
 COVER = "Cover"
 
 
-<<<<<<< HEAD
 # def test_metadata_print_str(fake_metadata: Metadata) -> None:
 #     expect_res = """Metadata(
 #     is_empty = False,
@@ -35,31 +34,6 @@
 #     tags = [],
 #     pages = [],\n)"""
 #     assert str(fake_metadata) == expect_res
-=======
-def test_metadata_print_str(fake_metadata: Metadata) -> None:
-    expect_res = """Metadata(
-    is_empty = False,
-    series = Series(name='Aquaman', id_=None, sort_name='Aquaman', volume=1, format='Annual', language=None),
-    issue = '0',
-    stories = [Basic(name='A Crash of Symbols', id_=None)],
-    publisher = Basic(name='DC Comics', id_=None),
-    imprint = Basic(name='Vertigo', id_=9),
-    cover_date = datetime.date(1994, 12, 1),
-    prices = [],
-    genres = [],
-    comments = 'Just some sample metadata.',
-    black_and_white = True,
-    story_arcs = [Arc(name='Final Crisis, Inc', id_=None, number=None)],
-    characters = [Basic(name='Aquaman', id_=None), Basic(name='Mera', id_=None), Basic(name='Garth', id_=None)],
-    teams = [Basic(name='Justice League', id_=None), Basic(name='Infinity, Inc', id_=None)],
-    locations = [],
-    universes = [Universe(name='ABC', id_=25, designation='Earth 25')],
-    credits = [],
-    reprints = [],
-    tags = [],
-    pages = [],\n)"""
-    assert str(fake_metadata) == expect_res
->>>>>>> 1ff781bf
 
 
 def test_metadata_overlay(fake_metadata: Metadata, fake_overlay_metadata: Metadata) -> None:
